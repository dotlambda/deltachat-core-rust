use super::Imap;

use async_imap::extensions::idle::IdleResponse;
use async_std::prelude::*;
use std::time::{Duration, SystemTime};

use crate::context::Context;

use super::select_folder;
use super::session::Session;

type Result<T> = std::result::Result<T, Error>;

#[derive(Debug, thiserror::Error)]
pub enum Error {
    #[error("IMAP IDLE protocol failed to init/complete")]
    IdleProtocolFailed(#[from] async_imap::error::Error),

    #[error("IMAP IDLE protocol timed out")]
    IdleTimeout(#[from] async_std::future::TimeoutError),

    #[error("IMAP server does not have IDLE capability")]
    IdleAbilityMissing,

    #[error("IMAP select folder error")]
    SelectFolderError(#[from] select_folder::Error),

    #[error("Setup handle error")]
    SetupHandleError(#[from] super::Error),
}

impl Imap {
    pub fn can_idle(&self) -> bool {
        self.config.can_idle
    }

    pub async fn idle(&mut self, context: &Context, watch_folder: Option<String>) -> Result<()> {
        use futures::future::FutureExt;

<<<<<<< HEAD
        if !self.can_idle() {
            return Err(Error::IdleAbilityMissing);
        }
=======
            self.setup_handle_if_needed(context).await?;
>>>>>>> 3ee81cbe

        self.setup_handle_if_needed(context)
            .await
            .map_err(Error::SetupHandleError)?;

<<<<<<< HEAD
        self.select_folder(context, watch_folder.clone()).await?;
=======
            let session = self.session.lock().await.take();
            let timeout = Duration::from_secs(23 * 60);
            if let Some(session) = session {
                match session.idle() {
                    // BEWARE: If you change the Secure branch you
                    // typically also need to change the Insecure branch.
                    IdleHandle::Secure(mut handle) => {
                        handle.init().await?;
>>>>>>> 3ee81cbe

        let session = self.session.take();
        let timeout = Duration::from_secs(23 * 60);

<<<<<<< HEAD
        if let Some(session) = session {
            let mut handle = session.idle();
            if let Err(err) = handle.init().await {
                return Err(Error::IdleProtocolFailed(err));
            }
=======
                        if self.skip_next_idle_wait.load(Ordering::SeqCst) {
                            // interrupt_idle has happened before we
                            // provided self.interrupt
                            self.skip_next_idle_wait.store(false, Ordering::SeqCst);
                            std::mem::drop(idle_wait);
                            info!(context, "Idle wait was skipped");
                        } else {
                            info!(context, "Idle entering wait-on-remote state");
                            match idle_wait.await {
                                Ok(IdleResponse::NewData(_)) => {
                                    info!(context, "Idle has NewData");
                                }
                                // TODO: idle_wait does not distinguish manual interrupts
                                // from Timeouts if we would know it's a Timeout we could bail
                                // directly and reconnect .
                                Ok(IdleResponse::Timeout) => {
                                    info!(context, "Idle-wait timeout or interruption");
                                }
                                Ok(IdleResponse::ManualInterrupt) => {
                                    info!(context, "Idle wait was interrupted");
                                }
                                Err(err) => {
                                    warn!(context, "Idle wait errored: {:?}", err);
                                }
                            }
                        }
                        // if we can't properly terminate the idle
                        // protocol let's break the connection.
                        let res =
                            async_std::future::timeout(Duration::from_secs(15), handle.done())
                                .await
                                .map_err(|err| {
                                    self.trigger_reconnect();
                                    Error::IdleTimeout(err)
                                })?;

                        match res {
                            Ok(session) => {
                                *self.session.lock().await = Some(Session::Secure(session));
                            }
                            Err(err) => {
                                // if we cannot terminate IDLE it probably
                                // means that we waited long (with idle_wait)
                                // but the network went away/changed
                                self.trigger_reconnect();
                                return Err(Error::IdleProtocolFailed(err));
                            }
                        }
                    }
                    IdleHandle::Insecure(mut handle) => {
                        handle.init().await?;
>>>>>>> 3ee81cbe

            let (idle_wait, interrupt) = handle.wait_with_timeout(timeout);

            if self.skip_next_idle_wait {
                // interrupt_idle has happened before we
                // provided self.interrupt
                self.skip_next_idle_wait = false;
                drop(idle_wait);
                drop(interrupt);

                info!(context, "Idle wait was skipped");
            } else {
                info!(context, "Idle entering wait-on-remote state");
                let fut = idle_wait.race(
                    self.idle_interrupt
                        .recv()
                        .map(|_| Ok(IdleResponse::ManualInterrupt)),
                );

                match fut.await {
                    Ok(IdleResponse::NewData(_)) => {
                        info!(context, "Idle has NewData");
                    }
                    // TODO: idle_wait does not distinguish manual interrupts
                    // from Timeouts if we would know it's a Timeout we could bail
                    // directly and reconnect .
                    Ok(IdleResponse::Timeout) => {
                        info!(context, "Idle-wait timeout or interruption");
                    }
                    Ok(IdleResponse::ManualInterrupt) => {
                        info!(context, "Idle wait was interrupted");
                    }
                    Err(err) => {
                        warn!(context, "Idle wait errored: {:?}", err);
                    }
                }
            }

            // if we can't properly terminate the idle
            // protocol let's break the connection.
            let res = handle
                .done()
                .timeout(Duration::from_secs(15))
                .await
                .map_err(|err| {
                    self.trigger_reconnect();
                    Error::IdleTimeout(err)
                })?;

            match res {
                Ok(session) => {
                    self.session = Some(Session { inner: session });
                }
                Err(err) => {
                    // if we cannot terminate IDLE it probably
                    // means that we waited long (with idle_wait)
                    // but the network went away/changed
                    self.trigger_reconnect();
                    return Err(Error::IdleProtocolFailed(err));
                }
            }
        }

        Ok(())
    }

    pub(crate) async fn fake_idle(&mut self, context: &Context, watch_folder: Option<String>) {
        // Idle using polling. This is also needed if we're not yet configured -
        // in this case, we're waiting for a configure job (and an interrupt).

        let fake_idle_start_time = SystemTime::now();
        info!(context, "IMAP-fake-IDLEing...");

        if self.skip_next_idle_wait {
            // interrupt_idle has happened before we
            // provided self.interrupt
            self.skip_next_idle_wait = false;
            info!(context, "fake-idle wait was skipped");
        } else {
            // check every minute if there are new messages
            // TODO: grow sleep durations / make them more flexible
            let mut interval = async_std::stream::interval(Duration::from_secs(60));

            // loop until we are interrupted or if we fetched something
            loop {
                use futures::future::FutureExt;
                match interval
                    .next()
                    .race(self.idle_interrupt.recv().map(|_| None))
                    .await
                {
                    Some(_) => {
                        // try to connect with proper login params
                        // (setup_handle_if_needed might not know about them if we
                        // never successfully connected)
                        if let Err(err) = self.connect_configured(context).await {
                            warn!(context, "fake_idle: could not connect: {}", err);
                            continue;
                        }
                        if self.config.can_idle {
                            // we only fake-idled because network was gone during IDLE, probably
                            break;
                        }
                        info!(context, "fake_idle is connected");
                        // we are connected, let's see if fetching messages results
                        // in anything.  If so, we behave as if IDLE had data but
                        // will have already fetched the messages so perform_*_fetch
                        // will not find any new.

                        if let Some(ref watch_folder) = watch_folder {
                            match self.fetch_new_messages(context, watch_folder).await {
                                Ok(res) => {
                                    info!(context, "fetch_new_messages returned {:?}", res);
                                    if res {
                                        break;
                                    }
                                }
                                Err(err) => {
                                    error!(context, "could not fetch from folder: {}", err);
                                    self.trigger_reconnect()
                                }
                            }
                        }
                    }
                    None => {
                        // Interrupt
                        break;
                    }
                }
            }
        }

        info!(
            context,
            "IMAP-fake-IDLE done after {:.4}s",
            SystemTime::now()
                .duration_since(fake_idle_start_time)
                .unwrap_or_default()
                .as_millis() as f64
                / 1000.,
        );
    }
}<|MERGE_RESOLUTION|>--- conflicted
+++ resolved
@@ -37,93 +37,21 @@
     pub async fn idle(&mut self, context: &Context, watch_folder: Option<String>) -> Result<()> {
         use futures::future::FutureExt;
 
-<<<<<<< HEAD
         if !self.can_idle() {
             return Err(Error::IdleAbilityMissing);
         }
-=======
-            self.setup_handle_if_needed(context).await?;
->>>>>>> 3ee81cbe
+        self.setup_handle_if_needed(context).await?;
 
-        self.setup_handle_if_needed(context)
-            .await
-            .map_err(Error::SetupHandleError)?;
-
-<<<<<<< HEAD
         self.select_folder(context, watch_folder.clone()).await?;
-=======
-            let session = self.session.lock().await.take();
-            let timeout = Duration::from_secs(23 * 60);
-            if let Some(session) = session {
-                match session.idle() {
-                    // BEWARE: If you change the Secure branch you
-                    // typically also need to change the Insecure branch.
-                    IdleHandle::Secure(mut handle) => {
-                        handle.init().await?;
->>>>>>> 3ee81cbe
 
         let session = self.session.take();
         let timeout = Duration::from_secs(23 * 60);
 
-<<<<<<< HEAD
         if let Some(session) = session {
             let mut handle = session.idle();
             if let Err(err) = handle.init().await {
                 return Err(Error::IdleProtocolFailed(err));
             }
-=======
-                        if self.skip_next_idle_wait.load(Ordering::SeqCst) {
-                            // interrupt_idle has happened before we
-                            // provided self.interrupt
-                            self.skip_next_idle_wait.store(false, Ordering::SeqCst);
-                            std::mem::drop(idle_wait);
-                            info!(context, "Idle wait was skipped");
-                        } else {
-                            info!(context, "Idle entering wait-on-remote state");
-                            match idle_wait.await {
-                                Ok(IdleResponse::NewData(_)) => {
-                                    info!(context, "Idle has NewData");
-                                }
-                                // TODO: idle_wait does not distinguish manual interrupts
-                                // from Timeouts if we would know it's a Timeout we could bail
-                                // directly and reconnect .
-                                Ok(IdleResponse::Timeout) => {
-                                    info!(context, "Idle-wait timeout or interruption");
-                                }
-                                Ok(IdleResponse::ManualInterrupt) => {
-                                    info!(context, "Idle wait was interrupted");
-                                }
-                                Err(err) => {
-                                    warn!(context, "Idle wait errored: {:?}", err);
-                                }
-                            }
-                        }
-                        // if we can't properly terminate the idle
-                        // protocol let's break the connection.
-                        let res =
-                            async_std::future::timeout(Duration::from_secs(15), handle.done())
-                                .await
-                                .map_err(|err| {
-                                    self.trigger_reconnect();
-                                    Error::IdleTimeout(err)
-                                })?;
-
-                        match res {
-                            Ok(session) => {
-                                *self.session.lock().await = Some(Session::Secure(session));
-                            }
-                            Err(err) => {
-                                // if we cannot terminate IDLE it probably
-                                // means that we waited long (with idle_wait)
-                                // but the network went away/changed
-                                self.trigger_reconnect();
-                                return Err(Error::IdleProtocolFailed(err));
-                            }
-                        }
-                    }
-                    IdleHandle::Insecure(mut handle) => {
-                        handle.init().await?;
->>>>>>> 3ee81cbe
 
             let (idle_wait, interrupt) = handle.wait_with_timeout(timeout);
 
